/*
 * Licensed to the Apache Software Foundation (ASF) under one or more
 * contributor license agreements.  See the NOTICE file distributed with
 * this work for additional information regarding copyright ownership.
 * The ASF licenses this file to You under the Apache License, Version 2.0
 * (the "License"); you may not use this file except in compliance with
 * the License.  You may obtain a copy of the License at
 *
 *      http://www.apache.org/licenses/LICENSE-2.0
 *
 * Unless required by applicable law or agreed to in writing, software
 * distributed under the License is distributed on an "AS IS" BASIS,
 * WITHOUT WARRANTIES OR CONDITIONS OF ANY KIND, either express or implied.
 * See the License for the specific language governing permissions and
 * limitations under the License.
 */
package org.apache.amaterasu.frameworks.spark.dispatcher.runners.providers

import java.net.URLEncoder

import org.apache.amaterasu.common.configuration.ClusterConfig
import org.apache.amaterasu.common.dataobjects.ActionData
import org.apache.amaterasu.leader.common.utilities.DataLoader
import org.apache.amaterasu.sdk.frameworks.RunnerSetupProvider
import org.apache.hadoop.yarn.api.ApplicationConstants

class SparkScalaRunnerProvider extends RunnerSetupProvider {

  private var conf: ClusterConfig = _
  private val libPath = System.getProperty("java.library.path")

  override def getCommand(jobId: String, actionData: ActionData, env: String, executorId: String, callbackAddress: String): String = conf.mode match {
    case "mesos" =>
      s"env AMA_NODE=${sys.env("AMA_NODE")} env MESOS_NATIVE_JAVA_LIBRARY=/usr/lib/libmesos.so env SPARK_EXECUTOR_URI=http://${sys.env("AMA_NODE")}:${conf.Webserver.Port}/dist/spark-${conf.Webserver.sparkVersion}.tgz " +
<<<<<<< HEAD
      s"java -cp executor-${conf.version}-all.jar:spark-runner-${conf.version}-all.jar:spark-runtime-${conf.version}.jar:spark-${conf.Webserver.sparkVersion}/jars/* " +
      s"-Dscala.usejavacp=true -Djava.library.path=$libPath " +
      s"org.apache.amaterasu.executor.mesos.executors.MesosActionsExecutor $jobId ${conf.master} ${actionData.getName}".stripMargin
=======
        s"java -cp executor-${conf.version}-all.jar:spark-runner-${conf.version}-all.jar:spark-runtime-${conf.version}.jar:spark-${conf.Webserver.sparkVersion}/jars/* " +
        s"-Dscala.usejavacp=true -Djava.library.path=$libPath " +
        s"org.apache.amaterasu.executor.mesos.executors.MesosActionsExecutor $jobId ${conf.master} ${actionData.name}".stripMargin
>>>>>>> e4e1145b
    case "yarn" => s"/bin/bash spark/bin/load-spark-env.sh && " +
      s"java -cp spark/jars/*:executor.jar:spark-runner.jar:spark-runtime.jar:spark/conf/:${conf.YARN.hadoopHomeDir}/conf/ " +
      "-Xmx2G " +
      "-Dscala.usejavacp=true " +
      "-Dhdp.version=2.6.1.0-129 " +
      "org.apache.amaterasu.executor.yarn.executors.ActionsExecutorLauncher " +
      s"'$jobId' '${conf.master}' '${actionData.getName}' '${URLEncoder.encode(DataLoader.getTaskDataString(actionData, env), "UTF-8")}' '${URLEncoder.encode(DataLoader.getExecutorDataString(env, conf), "UTF-8")}' '$executorId' '$callbackAddress' " +
      s"1> ${ApplicationConstants.LOG_DIR_EXPANSION_VAR}/stdout " +
      s"2> ${ApplicationConstants.LOG_DIR_EXPANSION_VAR}/stderr "
    case _ => ""
  }

  override def getRunnerResources: Array[String] =
    Array[String]()


  def getActionResources(jobId: String, actionData: ActionData): Array[String] =
    Array[String]()

  override def getActionDependencies(jobId: String, actionData: ActionData): Array[String] =
    Array[String]()
}

object SparkScalaRunnerProvider {
  def apply(conf: ClusterConfig): SparkScalaRunnerProvider = {
    val result = new SparkScalaRunnerProvider
    result.conf = conf
    result
  }
}<|MERGE_RESOLUTION|>--- conflicted
+++ resolved
@@ -32,15 +32,9 @@
   override def getCommand(jobId: String, actionData: ActionData, env: String, executorId: String, callbackAddress: String): String = conf.mode match {
     case "mesos" =>
       s"env AMA_NODE=${sys.env("AMA_NODE")} env MESOS_NATIVE_JAVA_LIBRARY=/usr/lib/libmesos.so env SPARK_EXECUTOR_URI=http://${sys.env("AMA_NODE")}:${conf.Webserver.Port}/dist/spark-${conf.Webserver.sparkVersion}.tgz " +
-<<<<<<< HEAD
       s"java -cp executor-${conf.version}-all.jar:spark-runner-${conf.version}-all.jar:spark-runtime-${conf.version}.jar:spark-${conf.Webserver.sparkVersion}/jars/* " +
       s"-Dscala.usejavacp=true -Djava.library.path=$libPath " +
       s"org.apache.amaterasu.executor.mesos.executors.MesosActionsExecutor $jobId ${conf.master} ${actionData.getName}".stripMargin
-=======
-        s"java -cp executor-${conf.version}-all.jar:spark-runner-${conf.version}-all.jar:spark-runtime-${conf.version}.jar:spark-${conf.Webserver.sparkVersion}/jars/* " +
-        s"-Dscala.usejavacp=true -Djava.library.path=$libPath " +
-        s"org.apache.amaterasu.executor.mesos.executors.MesosActionsExecutor $jobId ${conf.master} ${actionData.name}".stripMargin
->>>>>>> e4e1145b
     case "yarn" => s"/bin/bash spark/bin/load-spark-env.sh && " +
       s"java -cp spark/jars/*:executor.jar:spark-runner.jar:spark-runtime.jar:spark/conf/:${conf.YARN.hadoopHomeDir}/conf/ " +
       "-Xmx2G " +
