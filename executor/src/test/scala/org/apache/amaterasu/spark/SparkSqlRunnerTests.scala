/*
 * Licensed to the Apache Software Foundation (ASF) under one or more
 * contributor license agreements.  See the NOTICE file distributed with
 * this work for additional information regarding copyright ownership.
 * The ASF licenses this file to You under the Apache License, Version 2.0
 * (the "License"); you may not use this file except in compliance with
 * the License.  You may obtain a copy of the License at
 *
 *      http://www.apache.org/licenses/LICENSE-2.0
 *
 * Unless required by applicable law or agreed to in writing, software
 * distributed under the License is distributed on an "AS IS" BASIS,
 * WITHOUT WARRANTIES OR CONDITIONS OF ANY KIND, either express or implied.
 * See the License for the specific language governing permissions and
 * limitations under the License.
 */
package org.apache.amaterasu.spark
<<<<<<< HEAD

=======
>>>>>>> f9306bcf
import org.apache.amaterasu.common.runtime.Environment
import org.apache.amaterasu.executor.execution.actions.runners.spark.SparkSql.SparkSqlRunner
import org.apache.amaterasu.executor.runtime.AmaContext
import org.apache.amaterasu.utilities.TestNotifier
<<<<<<< HEAD
import org.apache.log4j.{Level, Logger}
import org.apache.spark.sql.SparkSession
import org.scalatest.{BeforeAndAfterAll, FlatSpec, Matchers}

=======
import org.apache.log4j.Logger
import org.apache.log4j.Level
import org.apache.spark.sql.{SaveMode, SparkSession}
import org.scalatest.{BeforeAndAfterAll, FlatSpec, Matchers}

import scala.io.Source

/**
  * Created by kirupa on 10/12/16.
  */
>>>>>>> f9306bcf
class SparkSqlRunnerTests extends FlatSpec with Matchers with BeforeAndAfterAll {

  Logger.getLogger("org").setLevel(Level.OFF)
  Logger.getLogger("akka").setLevel(Level.OFF)
  Logger.getLogger("spark").setLevel(Level.OFF)
  Logger.getLogger("jetty").setLevel(Level.OFF)
  Logger.getRootLogger.setLevel(Level.OFF)


  val notifier = new TestNotifier()

  var spark: SparkSession = _

  override protected def beforeAll(): Unit = {

    val env = new Environment()
    env.workingDir = "file:/tmp/"
    spark = SparkSession.builder()
      .appName("sql_job")
      .master("local[*]")
      .config("spark.local.ip", "127.0.0.1")
      .getOrCreate()

<<<<<<< HEAD
    AmaContext.init(spark, "sql_job", env)
=======
    AmaContext.init(spark,"sql_job",env)
>>>>>>> f9306bcf
    super.beforeAll()
  }

  override protected def afterAll(): Unit = {
    this.spark.sparkContext.stop()
    super.afterAll()
  }


  /*
  Test whether the parquet data is successfully loaded and processed by SparkSQL
   */
  "SparkSql" should "load PARQUET data and persist the Data in working directory" in {

<<<<<<< HEAD
    val sparkSql: SparkSqlRunner = SparkSqlRunner(AmaContext.env, "spark-sql-parquet", "spark-sql-parquet-action", notifier, spark)
=======
    val sparkSql:SparkSqlRunner = SparkSqlRunner(AmaContext.env, "spark-sql-parquet", "spark-sql-parquet-action", notifier, spark)
>>>>>>> f9306bcf
    sparkSql.executeQuery("temptable", getClass.getResource("/SparkSql/parquet").getPath, "select * from temptable")

  }


  /*
  Test whether the JSON data is successfully loaded by SparkSQL
   */

  "SparkSql" should "load JSON data and persist the Data in working directory" in {

    val sparkSqlJson = SparkSqlRunner(AmaContext.env, "spark-sql-json", "spark-sql-json-action", notifier, spark)
    sparkSqlJson.executeQuery("temptable", getClass.getResource("/SparkSql/json/SparkSqlTestData.json").getPath, "select * from temptable")

  }

}<|MERGE_RESOLUTION|>--- conflicted
+++ resolved
@@ -15,31 +15,20 @@
  * limitations under the License.
  */
 package org.apache.amaterasu.spark
-<<<<<<< HEAD
 
-=======
->>>>>>> f9306bcf
 import org.apache.amaterasu.common.runtime.Environment
 import org.apache.amaterasu.executor.execution.actions.runners.spark.SparkSql.SparkSqlRunner
 import org.apache.amaterasu.executor.runtime.AmaContext
 import org.apache.amaterasu.utilities.TestNotifier
-<<<<<<< HEAD
-import org.apache.log4j.{Level, Logger}
-import org.apache.spark.sql.SparkSession
-import org.scalatest.{BeforeAndAfterAll, FlatSpec, Matchers}
-
-=======
 import org.apache.log4j.Logger
 import org.apache.log4j.Level
 import org.apache.spark.sql.{SaveMode, SparkSession}
 import org.scalatest.{BeforeAndAfterAll, FlatSpec, Matchers}
 
-import scala.io.Source
 
 /**
   * Created by kirupa on 10/12/16.
   */
->>>>>>> f9306bcf
 class SparkSqlRunnerTests extends FlatSpec with Matchers with BeforeAndAfterAll {
 
   Logger.getLogger("org").setLevel(Level.OFF)
@@ -63,11 +52,8 @@
       .config("spark.local.ip", "127.0.0.1")
       .getOrCreate()
 
-<<<<<<< HEAD
     AmaContext.init(spark, "sql_job", env)
-=======
-    AmaContext.init(spark,"sql_job",env)
->>>>>>> f9306bcf
+
     super.beforeAll()
   }
 
@@ -82,11 +68,8 @@
    */
   "SparkSql" should "load PARQUET data and persist the Data in working directory" in {
 
-<<<<<<< HEAD
+
     val sparkSql: SparkSqlRunner = SparkSqlRunner(AmaContext.env, "spark-sql-parquet", "spark-sql-parquet-action", notifier, spark)
-=======
-    val sparkSql:SparkSqlRunner = SparkSqlRunner(AmaContext.env, "spark-sql-parquet", "spark-sql-parquet-action", notifier, spark)
->>>>>>> f9306bcf
     sparkSql.executeQuery("temptable", getClass.getResource("/SparkSql/parquet").getPath, "select * from temptable")
 
   }
