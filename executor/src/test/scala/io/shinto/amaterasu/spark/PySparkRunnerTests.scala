package io.shinto.amaterasu.spark

import java.io.File

import io.shinto.amaterasu.executor.execution.actions.runners.spark.PySpark.PySparkRunner
import io.shinto.amaterasu.common.runtime.Environment
import io.shinto.amaterasu.utilities.TestNotifier

import org.apache.log4j.{Level, Logger}
import org.apache.spark.sql.SparkSession
import org.apache.spark.SparkConf
import org.scalatest.{BeforeAndAfterAll, FlatSpec, Matchers}

import scala.collection.JavaConverters._

class PySparkRunnerTests extends FlatSpec with Matchers with BeforeAndAfterAll {

  Logger.getLogger("org").setLevel(Level.OFF)
  Logger.getLogger("akka").setLevel(Level.OFF)
  Logger.getLogger("spark").setLevel(Level.OFF)
  Logger.getLogger("jetty").setLevel(Level.OFF)
  Logger.getRootLogger.setLevel(Level.OFF)

  var spark: SparkSession = _
  var runner: PySparkRunner = _

  def delete(file: File) {
    if (file.isDirectory)
      Option(file.listFiles).map(_.toList).getOrElse(Nil).foreach(delete(_))
    file.delete
  }

  override protected def beforeAll(): Unit = {
    val env = Environment()
    val notifier = new TestNotifier()

    // this is an ugly hack, getClass.getResource("/").getPath should have worked but
    // stopped working when we moved to gradle :(
    val resources = new File(getClass.getResource("/spark_intp.py").getPath).getParent

    val conf = new SparkConf(true)
      .setMaster("local[1]")
      .setAppName("job_5")
      .set("spark.local.ip", "127.0.0.1")
      .set("spark.ui.port", "4081")
      .setExecutorEnv("PYTHONPATH", resources)

    spark = SparkSession.builder.
      master("local")
      .appName("job_5")
      .config(conf)
      .getOrCreate()

    runner = PySparkRunner(env, "job_5", notifier, spark, resources)

    super.beforeAll()
  }

  override protected def afterAll(): Unit = {
<<<<<<< HEAD
    sc.stop()
    val pysparkDir = new File(getClass.getResource("/pyspark").getPath)
    val py4jDir = new File(getClass.getResource("/py4j").getPath)
    delete(pysparkDir)
    delete(py4jDir)
=======
    spark.stop()

>>>>>>> 199db939
    super.afterAll()
  }


  "PySparkRunner.executeSource" should "execute simple python code" in {
    runner.executeSource(getClass.getResource("/simple-python.py").getPath, "test_action1", Map.empty[String, String].asJava)
  }

  it should "print and trows an errors" in {
    a[java.lang.Exception] should be thrownBy {
      runner.executeSource(getClass.getResource("/simple-python-err.py").getPath, "test_action2", Map.empty[String, String].asJava)
    }
  }

  it should "also execute spark code written in python" in {
    runner.executeSource(getClass.getResource("/simple-pyspark.py").getPath, "test_action3", Map.empty[String, String].asJava)
  }

  it should "also execute spark code written in python with AmaContext being used" in {
    runner.executeSource(getClass.getResource("/pyspark-with-amacontext.py").getPath, "test_action4", Map.empty[String, String].asJava)
  }

}<|MERGE_RESOLUTION|>--- conflicted
+++ resolved
@@ -5,7 +5,6 @@
 import io.shinto.amaterasu.executor.execution.actions.runners.spark.PySpark.PySparkRunner
 import io.shinto.amaterasu.common.runtime.Environment
 import io.shinto.amaterasu.utilities.TestNotifier
-
 import org.apache.log4j.{Level, Logger}
 import org.apache.spark.sql.SparkSession
 import org.apache.spark.SparkConf
@@ -57,16 +56,13 @@
   }
 
   override protected def afterAll(): Unit = {
-<<<<<<< HEAD
-    sc.stop()
+    spark.stop()
     val pysparkDir = new File(getClass.getResource("/pyspark").getPath)
     val py4jDir = new File(getClass.getResource("/py4j").getPath)
     delete(pysparkDir)
     delete(py4jDir)
-=======
     spark.stop()
 
->>>>>>> 199db939
     super.afterAll()
   }
 
