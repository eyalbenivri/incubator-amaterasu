--- conflicted
+++ resolved
@@ -5,13 +5,8 @@
 import io.shinto.amaterasu.executor.execution.actions.runners.spark.PySpark.PySparkRunner
 import io.shinto.amaterasu.common.runtime.Environment
 import io.shinto.amaterasu.utilities.TestNotifier
-<<<<<<< HEAD
 
-=======
-import org.apache.log4j.{Level, Logger}
->>>>>>> 703e63aa
 import org.apache.spark.sql.SparkSession
-
 import org.scalatest._
 
 import scala.collection.JavaConverters._
@@ -44,8 +39,6 @@
     super.beforeAll()
   }
 
-<<<<<<< HEAD
-=======
   override protected def afterAll(): Unit = {
     spark.stop()
     val pysparkDir = new File(getClass.getResource("/pyspark").getPath)
@@ -56,8 +49,6 @@
 
     super.afterAll()
   }
-
->>>>>>> 703e63aa
 
   "PySparkRunner.executeSource" should "execute simple python code" in {
     runner.executeSource(getClass.getResource("/simple-python.py").getPath, "test_action1", Map.empty[String, String].asJava)
