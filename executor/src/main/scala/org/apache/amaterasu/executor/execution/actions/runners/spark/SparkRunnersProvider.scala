--- conflicted
+++ resolved
@@ -96,11 +96,7 @@
     //    log.debug(s"Preparing to install Miniconda")
     Seq("bash", "-c", "sh Miniconda2-latest-Linux-x86_64.sh -b -p $PWD/miniconda") ! shellLoger
     Seq("bash", "-c", "$PWD/miniconda/bin/python -m conda install -y conda-build") ! shellLoger
-<<<<<<< HEAD
-//    Seq("bash", "-c", "$PWD/miniconda/bin/python -m conda update anaconda -y") ! shellLoger
-=======
-    //  Seq("bash", "-c", "$PWD/miniconda/bin/python -m conda update -y") ! shellLoger
->>>>>>> 4c37c3a7
+  //  Seq("bash", "-c", "$PWD/miniconda/bin/python -m conda update anaconda-y") ! shellLoger
     Seq("bash", "-c", "ln -s $PWD/spark-2.1.1-bin-hadoop2.7/python/pyspark $PWD/miniconda/pkgs/pyspark") ! shellLoger
   }
 
