--- conflicted
+++ resolved
@@ -18,8 +18,6 @@
 bold=$(tput bold)
 normal=$(tput sgr0)
 
-<<<<<<< HEAD
-=======
 if [ -z "$AWS_ACCESS_KEY_ID" ]; then
     export AWS_ACCESS_KEY_ID=0
 fi
@@ -28,7 +26,6 @@
     export AWS_SECRET_ACCESS_KEY=0
 fi
 
->>>>>>> 7da28c64
 echo ""
 echo ""
 echo "${bold}${RED}                                             /\ "
