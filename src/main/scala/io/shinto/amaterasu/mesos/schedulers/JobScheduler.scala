--- conflicted
+++ resolved
@@ -1,24 +1,20 @@
 package io.shinto.amaterasu.mesos.schedulers
 
 import java.util
-import java.util.concurrent.{ConcurrentHashMap, LinkedBlockingQueue, BlockingQueue}
+import java.util.concurrent.{ ConcurrentHashMap, LinkedBlockingQueue, BlockingQueue }
 
 import io.shinto.amaterasu.configuration.ClusterConfig
 import io.shinto.amaterasu.enums.ActionStatus
 import io.shinto.amaterasu.enums.ActionStatus.ActionStatus
 import io.shinto.amaterasu.dataObjects.ActionData
-import io.shinto.amaterasu.dsl.{JobParser, GitUtil}
+import io.shinto.amaterasu.dsl.{ JobParser, GitUtil }
 import io.shinto.amaterasu.execution.JobManager
 
-import org.apache.curator.framework.{CuratorFrameworkFactory, CuratorFramework}
+import org.apache.curator.framework.{ CuratorFrameworkFactory, CuratorFramework }
 import org.apache.curator.retry.ExponentialBackoffRetry
 
 import org.apache.mesos.Protos._
-<<<<<<< HEAD
-import org.apache.mesos.{Protos, SchedulerDriver}
-=======
 import org.apache.mesos.{ Protos, SchedulerDriver }
->>>>>>> 383fcf5f
 
 import scala.collection.JavaConverters._
 import scala.collection.concurrent
@@ -58,7 +54,7 @@
     status.getState match {
       case TaskState.TASK_FINISHED => jobManager.actionComplete(status.getTaskId.toString)
       case TaskState.TASK_FAILED |
-           TaskState.TASK_ERROR => jobManager.actionFailed(status.getTaskId.toString, status.getMessage) //TODO: revisit this
+        TaskState.TASK_ERROR => jobManager.actionFailed(status.getTaskId.toString, status.getMessage) //TODO: revisit this
       case _ => log.warn("WTF? just got unexpected task state: " + status.getState)
     }
 
@@ -108,11 +104,7 @@
           .setSlaveId(offer.getSlaveId)
           .addResources(createScalarResource("cpus", config.Jobs.Tasks.cpus))
           .addResources(createScalarResource("mem", config.Jobs.Tasks.mem))
-<<<<<<< HEAD
-//.setData()
-=======
         //.setData()
->>>>>>> 383fcf5f
 
         // TODO: implement all that masos executors jazz
 
