--- conflicted
+++ resolved
@@ -127,11 +127,7 @@
 fi
 if [ ! -f ./dist/Miniconda2-latest-Linux-x86_64.sh ]; then
     echo "${bold}Fetching miniconda distributable ${NC}"
-<<<<<<< HEAD
-    wget -P ${BASEDIR}/dist https://repo.continuum.io/miniconda/Miniconda2-latest-Linux-x86_64.sh
-=======
     wget https://repo.continuum.io/miniconda/Miniconda2-latest-Linux-x86_64.sh -P ${BASEDIR}/dist
->>>>>>> 4c37c3a7
 fi
 
 echo $CMD
