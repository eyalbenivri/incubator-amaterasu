--- conflicted
+++ resolved
@@ -104,15 +104,9 @@
     )
 
     //updating the list of frameworks setup
-<<<<<<< HEAD
     manager.frameworks.getOrElseUpdate(action.data.getGroupId,
                                        new mutable.HashSet[String]())
                                        .add(action.data.getTypeId)
-=======
-    manager.frameworks.getOrElseUpdate(action.data.groupId,
-      new mutable.HashSet[String]())
-      .add(action.data.typeId)
->>>>>>> e4e1145b
 
 
     if (manager.head == null) {
