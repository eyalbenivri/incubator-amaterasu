--- conflicted
+++ resolved
@@ -211,13 +211,8 @@
         val commands: List[String] = List(
           "/bin/bash ./miniconda.sh -b -p $PWD/miniconda && ",
           s"/bin/bash ${config.spark.home}/bin/load-spark-env.sh && ",
-<<<<<<< HEAD
           s"java -cp executor.jar:${config.spark.home}/conf/:${config.spark.home}/jars/*:${config.YARN.hadoopHomeDir}/conf/ " +
-            "-Xmx1G " +
-=======
-          s"java -cp executor.jar:${config.spark.home}/jars/*:${config.YARN.hadoopHomeDir}/conf/ " +
             "-Xmx512M " +
->>>>>>> 09d9f385
             "-Dscala.usejavacp=true " +
             "-Dhdp.version=2.6.1.0-129 " +
             "org.apache.amaterasu.executor.yarn.executors.ActionsExecutorLauncher " +
