--- conflicted
+++ resolved
@@ -187,30 +187,6 @@
             var executor: ExecutorInfo = null
             val slaveId = offer.getSlaveId.getValue
             slavesExecutors.synchronized {
-<<<<<<< HEAD
-              if (slavesExecutors.contains(slaveId) &&
-                offer.getExecutorIdsList.contains(slavesExecutors(slaveId).getExecutorId)) {
-                executor = slavesExecutors(slaveId)
-              }
-              else {
-                val execData = DataLoader.getExecutorDataBytes(env, config)
-                val executorId = taskId.getValue + "-" + UUID.randomUUID()
-                //creating the command
-
-                println(s"===> ${runnerProvider.getCommand(jobManager.jobId, actionData, env, executorId, "")}")
-                val command = CommandInfo
-                  .newBuilder
-                  .setValue(runnerProvider.getCommand(jobManager.jobId, actionData, env, executorId, ""))
-                  .addUris(URI.newBuilder
-                    .setValue(s"http://${sys.env("AMA_NODE")}:${config.Webserver.Port}/executor-${config.version}-all.jar")
-                    .setExecutable(false)
-                    .setExtract(false)
-                    .build())
-
-                // Getting env.yaml
-                command.addUris(URI.newBuilder
-                  .setValue(s"http://${sys.env("AMA_NODE")}:${config.Webserver.Port}/${jobManager.jobId}/${actionData.getName}/env.yaml")
-=======
               //              if (slavesExecutors.contains(slaveId) &&
               //                offer.getExecutorIdsList.contains(slavesExecutors(slaveId).getExecutorId)) {
               //                executor = slavesExecutors(slaveId)
@@ -229,12 +205,17 @@
                 .setValue(runnerProvider.getCommand(jobManager.jobId, actionData, env, executorId, ""))
                 .addUris(URI.newBuilder
                   .setValue(s"http://${sys.env("AMA_NODE")}:${config.Webserver.Port}/executor-${config.version}-all.jar")
->>>>>>> e4e1145b
                   .setExecutable(false)
                   .setExtract(false)
                   .build())
 
-<<<<<<< HEAD
+                // Getting env.yaml
+                command.addUris(URI.newBuilder
+                  .setValue(s"http://${sys.env("AMA_NODE")}:${config.Webserver.Port}/${jobManager.jobId}/${actionData.getName}/env.yaml")
+                  .setExecutable(false)
+                  .setExtract(true)
+                  .build())
+
                 // Getting datastores.yaml
                 command.addUris(URI.newBuilder
                   .setValue(s"http://${sys.env("AMA_NODE")}:${config.Webserver.Port}/${jobManager.jobId}/${actionData.getName}/datastores.yaml")
@@ -245,27 +226,9 @@
                 // Getting runtime.yaml
                 command.addUris(URI.newBuilder
                   .setValue(s"http://${sys.env("AMA_NODE")}:${config.Webserver.Port}/${jobManager.jobId}/${actionData.getName}/runtime.yaml")
-=======
-              // Getting env.yaml
-              command.addUris(URI.newBuilder
-                .setValue(s"http://${sys.env("AMA_NODE")}:${config.Webserver.Port}/${jobManager.jobId}/${actionData.name}/env.yaml")
-                .setExecutable(false)
-                .setExtract(true)
-                .build())
-
-              // Getting datastores.yaml
-              command.addUris(URI.newBuilder
-                .setValue(s"http://${sys.env("AMA_NODE")}:${config.Webserver.Port}/${jobManager.jobId}/${actionData.name}/datastores.yaml")
-                .setExecutable(false)
-                .setExtract(true)
-                .build())
-
-              // Getting runtime.yaml
-              command.addUris(URI.newBuilder
-                .setValue(s"http://${sys.env("AMA_NODE")}:${config.Webserver.Port}/${jobManager.jobId}/${actionData.name}/runtime.yaml")
-                .setExecutable(false)
-                .setExtract(true)
-                .build())
+                  .setExecutable(false)
+                  .setExtract(true)
+                  .build())
 
               // Getting framework resources
               frameworkProvider.getGroupResources.foreach(f => command.addUris(URI.newBuilder
@@ -296,7 +259,6 @@
                   .build())
                 .addUris(URI.newBuilder()
                   .setValue(s"http://${sys.env("AMA_NODE")}:${config.Webserver.Port}/amaterasu.properties")
->>>>>>> e4e1145b
                   .setExecutable(false)
                   .setExtract(false)
                   .build())
